﻿#light

open FsCheck
open System

<<<<<<< HEAD
=======
quickCheckAll <| Type.GetType( "FsCheck.Checks.Random, FsCheck", true)

>>>>>>> 3284ea94
quickCheckAll <| Type.GetType( "FsCheck.Checks.Common, FsCheck", true)

quickCheckAll <| Type.GetType( "FsCheck.Checks.Generator, FsCheck", true)

quickCheckAll <| Type.GetType( "FsCheck.Checks.Functions, FsCheck", true)

quickCheckAll <| Type.GetType( "FsCheck.Checks.Arbitrary, FsCheck", true)

Console.ReadKey() |> ignore
<|MERGE_RESOLUTION|>--- conflicted
+++ resolved
@@ -1,19 +1,16 @@
-﻿#light
-
-open FsCheck
-open System
-
-<<<<<<< HEAD
-=======
-quickCheckAll <| Type.GetType( "FsCheck.Checks.Random, FsCheck", true)
-
->>>>>>> 3284ea94
-quickCheckAll <| Type.GetType( "FsCheck.Checks.Common, FsCheck", true)
-
-quickCheckAll <| Type.GetType( "FsCheck.Checks.Generator, FsCheck", true)
-
-quickCheckAll <| Type.GetType( "FsCheck.Checks.Functions, FsCheck", true)
-
-quickCheckAll <| Type.GetType( "FsCheck.Checks.Arbitrary, FsCheck", true)
-
-Console.ReadKey() |> ignore
+﻿#light
+
+open FsCheck
+open System
+
+quickCheckAll <| Type.GetType( "FsCheck.Checks.Random, FsCheck", true)
+
+quickCheckAll <| Type.GetType( "FsCheck.Checks.Common, FsCheck", true)
+
+quickCheckAll <| Type.GetType( "FsCheck.Checks.Generator, FsCheck", true)
+
+quickCheckAll <| Type.GetType( "FsCheck.Checks.Functions, FsCheck", true)
+
+quickCheckAll <| Type.GetType( "FsCheck.Checks.Arbitrary, FsCheck", true)
+
+Console.ReadKey() |> ignore