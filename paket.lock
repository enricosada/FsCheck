NUGET
  remote: https://nuget.org/api/v2
  specs:
<<<<<<< HEAD
    FAKE (4.4.4)
    FSharp.Compiler.Service (0.0.90)
    FSharp.Formatting (2.11.0)
      FSharp.Compiler.Service (>= 0.0.90 <= 1.3)
      FSharpVSPowerTools.Core (1.9.0)
    FSharpVSPowerTools.Core (1.9.0)
      FSharp.Compiler.Service (>= 0.0.90)
    NuGet.CommandLine (2.8.6)
    NUnit (3.0.0-beta-4)
    NUnit.Console (3.0.0-beta-4)
    NUnitTestAdapter (2.0.0) - version_in_path: true
=======
    FAKE (4.7.2)
    FSharp.Compiler.Service (1.4.0.6)
    FSharp.Formatting (2.12.0)
      FSharp.Compiler.Service (1.4.0.6)
      FSharpVSPowerTools.Core (2.1.0)
    FSharpVSPowerTools.Core (2.1.0)
      FSharp.Compiler.Service (>= 1.4.0.6)
    NUnit (2.6.4)
    NUnit.Runners (2.6.4)
>>>>>>> 655ae8fe
    SourceLink.Fake (1.1.0)
    System.Collections (4.0.10) - framework: dnxcore50
      System.Diagnostics.Debug (>= 4.0.0) - framework: dnxcore50
      System.Resources.ResourceManager (>= 4.0.0) - framework: dnxcore50
      System.Runtime (>= 4.0.0) - framework: dnxcore50
      System.Runtime (>= 4.0.20) - framework: dnxcore50
      System.Runtime.Extensions (>= 4.0.0) - framework: dnxcore50
      System.Threading (>= 4.0.0) - framework: dnxcore50
    System.Diagnostics.Contracts (4.0.0) - framework: dnxcore50
      System.Runtime (>= 4.0.0) - framework: dnxcore50
    System.Diagnostics.Debug (4.0.10) - framework: dnxcore50
      System.Runtime (>= 4.0.0) - framework: dnxcore50
    System.Globalization (4.0.10) - framework: dnxcore50
      System.Runtime (>= 4.0.0) - framework: dnxcore50
    System.IO (4.0.10) - framework: dnxcore50
      System.Globalization (>= 4.0.0) - framework: dnxcore50
      System.Runtime (>= 4.0.20) - framework: dnxcore50
      System.Text.Encoding (>= 4.0.0) - framework: dnxcore50
      System.Text.Encoding (>= 4.0.10) - framework: dnxcore50
      System.Text.Encoding.Extensions (>= 4.0.0) - framework: dnxcore50
      System.Threading (>= 4.0.0) - framework: dnxcore50
      System.Threading.Tasks (>= 4.0.0) - framework: dnxcore50
    System.Linq (4.0.0) - framework: dnxcore50
      System.Collections (>= 4.0.10) - framework: dnxcore50
      System.Diagnostics.Debug (>= 4.0.10) - framework: dnxcore50
      System.Resources.ResourceManager (>= 4.0.0) - framework: dnxcore50
      System.Runtime (>= 4.0.20) - framework: dnxcore50
      System.Runtime.Extensions (>= 4.0.10) - framework: dnxcore50
    System.ObjectModel (4.0.10) - framework: dnxcore50
      System.Collections (>= 4.0.10) - framework: dnxcore50
      System.Diagnostics.Debug (>= 4.0.10) - framework: dnxcore50
      System.Resources.ResourceManager (>= 4.0.0) - framework: dnxcore50
      System.Runtime (>= 4.0.20) - framework: dnxcore50
      System.Threading (>= 4.0.10) - framework: dnxcore50
    System.Private.Uri (4.0.0) - framework: dnxcore50
    System.Reflection (4.0.10) - framework: dnxcore50
      System.IO (>= 4.0.0) - framework: dnxcore50
      System.Reflection.Primitives (>= 4.0.0) - framework: dnxcore50
      System.Runtime (>= 4.0.20) - framework: dnxcore50
    System.Reflection.Extensions (4.0.0) - framework: dnxcore50
      System.Diagnostics.Debug (>= 4.0.10) - framework: dnxcore50
      System.Reflection (>= 4.0.0) - framework: dnxcore50
      System.Reflection (>= 4.0.10) - framework: dnxcore50
      System.Reflection.Primitives (>= 4.0.0) - framework: dnxcore50
      System.Reflection.TypeExtensions (>= 4.0.0) - framework: dnxcore50
      System.Resources.ResourceManager (>= 4.0.0) - framework: dnxcore50
      System.Runtime (>= 4.0.0) - framework: dnxcore50
      System.Runtime (>= 4.0.20) - framework: dnxcore50
      System.Runtime.Extensions (>= 4.0.10) - framework: dnxcore50
    System.Reflection.Primitives (4.0.0) - framework: dnxcore50
      System.Runtime (>= 4.0.0) - framework: dnxcore50
      System.Threading (>= 4.0.0) - framework: dnxcore50
    System.Reflection.TypeExtensions (4.0.0) - framework: dnxcore50
      System.Diagnostics.Contracts (>= 4.0.0) - framework: dnxcore50
      System.Diagnostics.Debug (>= 4.0.10) - framework: dnxcore50
      System.Linq (>= 4.0.0) - framework: dnxcore50
      System.Reflection (>= 4.0.0) - framework: dnxcore50
      System.Reflection (>= 4.0.10) - framework: dnxcore50
      System.Reflection.Primitives (>= 4.0.0) - framework: dnxcore50
      System.Resources.ResourceManager (>= 4.0.0) - framework: dnxcore50
      System.Runtime (>= 4.0.0) - framework: dnxcore50
      System.Runtime (>= 4.0.20) - framework: dnxcore50
      System.Runtime.Extensions (>= 4.0.10) - framework: dnxcore50
    System.Resources.ResourceManager (4.0.0) - framework: dnxcore50
      System.Globalization (>= 4.0.0) - framework: dnxcore50
      System.Reflection (>= 4.0.0) - framework: dnxcore50
      System.Reflection (>= 4.0.10) - framework: dnxcore50
      System.Runtime (>= 4.0.0) - framework: dnxcore50
      System.Runtime (>= 4.0.20) - framework: dnxcore50
    System.Runtime (4.0.20) - framework: dnxcore50
      System.Private.Uri (>= 4.0.0) - framework: dnxcore50
    System.Runtime.Extensions (4.0.10) - framework: dnxcore50
      System.Runtime (>= 4.0.20) - framework: dnxcore50
    System.Text.Encoding (4.0.10) - framework: dnxcore50
      System.Runtime (>= 4.0.0) - framework: dnxcore50
    System.Text.Encoding.Extensions (4.0.10) - framework: dnxcore50
      System.Runtime (>= 4.0.0) - framework: dnxcore50
      System.Text.Encoding (>= 4.0.10) - framework: dnxcore50
    System.Text.RegularExpressions (4.0.10) - framework: dnxcore50
      System.Collections (>= 4.0.10) - framework: dnxcore50
      System.Globalization (>= 4.0.10) - framework: dnxcore50
      System.Resources.ResourceManager (>= 4.0.0) - framework: dnxcore50
      System.Runtime (>= 4.0.20) - framework: dnxcore50
      System.Runtime.Extensions (>= 4.0.10) - framework: dnxcore50
      System.Threading (>= 4.0.10) - framework: dnxcore50
    System.Threading (4.0.10) - framework: dnxcore50
      System.Runtime (>= 4.0.0) - framework: dnxcore50
      System.Threading.Tasks (>= 4.0.0) - framework: dnxcore50
    System.Threading.Tasks (4.0.10) - framework: dnxcore50
      System.Runtime (>= 4.0.0) - framework: dnxcore50
    Unquote (3.1.0)
    xunit (2.1.0)
      xunit.assert (2.1.0)
      xunit.core (2.1.0)
    xunit.abstractions (2.0.0) - framework: dnx451, dnxcore50, monoandroid, monotouch, xamarinios, winv4.5, wpv8.0, portable-net45+win80+wp80+wpa81, >= net45
    xunit.assert (2.1.0)
      System.Collections (>= 4.0.0) - framework: dnxcore50
      System.Diagnostics.Debug (>= 4.0.0) - framework: dnxcore50
      System.Globalization (>= 4.0.0) - framework: dnxcore50
      System.Linq (>= 4.0.0) - framework: dnxcore50
      System.ObjectModel (>= 4.0.0) - framework: dnxcore50
      System.Reflection (>= 4.0.0) - framework: dnxcore50
      System.Reflection.Extensions (>= 4.0.0) - framework: dnxcore50
      System.Runtime (>= 4.0.0) - framework: dnxcore50
      System.Runtime.Extensions (>= 4.0.0) - framework: dnxcore50
      System.Text.RegularExpressions (>= 4.0.0) - framework: dnxcore50
      System.Threading.Tasks (>= 4.0.0) - framework: dnxcore50
    xunit.core (2.1.0)
      System.Collections (>= 4.0.0) - framework: dnxcore50
      System.Diagnostics.Debug (>= 4.0.0) - framework: dnxcore50
      System.Globalization (>= 4.0.0) - framework: dnxcore50
      System.Linq (>= 4.0.0) - framework: dnxcore50
      System.Reflection (>= 4.0.0) - framework: dnxcore50
      System.Reflection.Extensions (>= 4.0.0) - framework: dnxcore50
      System.Runtime (>= 4.0.0) - framework: dnxcore50
      System.Runtime.Extensions (>= 4.0.0) - framework: dnxcore50
      System.Threading.Tasks (>= 4.0.0) - framework: dnxcore50
      xunit.abstractions (>= 2.0.0) - framework: dnxcore50
      xunit.extensibility.core (2.1.0) - framework: dnx451, dnxcore50, monoandroid, monotouch, xamarinios, winv4.5, wpv8.1, wpv8.0, portable-net45+win80+wp80+wpa81, >= net45
      xunit.extensibility.execution (2.1.0) - framework: dnx451, dnxcore50, monoandroid, monotouch, xamarinios, winv4.5, wpv8.1, wpv8.0, portable-net45+win80+wp80+wpa81, >= net45
    xunit.extensibility.core (2.1.0) - framework: dnx451, dnxcore50, monoandroid, monotouch, xamarinios, winv4.5, wpv8.0, portable-net45+win80+wp80+wpa81, >= net45
      xunit.abstractions (2.0.0)
    xunit.extensibility.execution (2.1.0) - framework: dnx451, dnxcore50, monoandroid, monotouch, xamarinios, winv4.5, wpv8.0, portable-net45+win80+wp80+wpa81, >= net45
      xunit.extensibility.core (2.1.0) - framework: dnx451, dnxcore50, monoandroid, monotouch, xamarinios, winv4.5, wpv8.1, wpv8.0, >= net45
    xunit.runner.console (2.1.0)
    xunit.runner.visualstudio (2.1.0) - version_in_path: true<|MERGE_RESOLUTION|>--- conflicted
+++ resolved
@@ -1,19 +1,9 @@
 NUGET
   remote: https://nuget.org/api/v2
   specs:
-<<<<<<< HEAD
-    FAKE (4.4.4)
-    FSharp.Compiler.Service (0.0.90)
-    FSharp.Formatting (2.11.0)
-      FSharp.Compiler.Service (>= 0.0.90 <= 1.3)
-      FSharpVSPowerTools.Core (1.9.0)
-    FSharpVSPowerTools.Core (1.9.0)
-      FSharp.Compiler.Service (>= 0.0.90)
-    NuGet.CommandLine (2.8.6)
     NUnit (3.0.0-beta-4)
     NUnit.Console (3.0.0-beta-4)
     NUnitTestAdapter (2.0.0) - version_in_path: true
-=======
     FAKE (4.7.2)
     FSharp.Compiler.Service (1.4.0.6)
     FSharp.Formatting (2.12.0)
@@ -21,9 +11,6 @@
       FSharpVSPowerTools.Core (2.1.0)
     FSharpVSPowerTools.Core (2.1.0)
       FSharp.Compiler.Service (>= 1.4.0.6)
-    NUnit (2.6.4)
-    NUnit.Runners (2.6.4)
->>>>>>> 655ae8fe
     SourceLink.Fake (1.1.0)
     System.Collections (4.0.10) - framework: dnxcore50
       System.Diagnostics.Debug (>= 4.0.0) - framework: dnxcore50
