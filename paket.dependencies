--- conflicted
+++ resolved
@@ -1,18 +1,11 @@
 source https://www.nuget.org/api/v2
 
 nuget FAKE
-<<<<<<< HEAD
 nuget NUnit beta
 nuget NUnit.Console beta
 nuget NUnitTestAdapter
-nuget xunit < 2.0
-nuget xunit.runners < 2.0
-=======
-nuget NUnit
-nuget NUnit.Runners
 nuget xunit
 nuget xunit.runner.console
->>>>>>> bf0b629f
 nuget xunit.runner.visualstudio version_in_path: true
 nuget NuGet.CommandLine
 nuget SourceLink.Fake
