--- conflicted
+++ resolved
@@ -1,247 +1,242 @@
-﻿(*--------------------------------------------------------------------------*\
-**  FsCheck                                                                 **
-**  Copyright (c) 2008-2009 Kurt Schelfthout. All rights reserved.          **
-**  http://www.codeplex.com/fscheck                                         **
-**                                                                          **
-**  This software is released under the terms of the Revised BSD License.   **
-**  See the file License.txt for the full text.                             **
-\*--------------------------------------------------------------------------*)
-
-#light
-
-namespace FsCheck.Checks
-
-open FsCheck
-
-module Helpers = 
-
-    let sample n gn  = 
-        let rec sample i seed samples =
-            if i = 0 then samples
-            else sample (i-1) (Random.stdSplit seed |> snd) (generate 1000 seed gn :: samples)
-        sample n (Random.newSeed()) []
-
-    let sample1 gn = sample 1 gn |> List.hd
-    
-    type Interval = Interval of int * int
-    type NonNegativeInt = NonNegative of int
-    type NonZeroInt = NonZero of int
-    type PositiveInt = Positive of int
-    let unPositive (Positive i) = i
-    type IntWithMax = IntWithMax of int
-    
-    type Arbitraries =
-        //generates an interval between two positive ints
-        static member Interval() =
-            { new Arbitrary<Interval>() with
-                override  x.Arbitrary = 
-                    gen { 
-                        let! start,offset = two arbitrary
-                        return Interval (abs start,abs start+abs offset)
-                    }
-             }
-        static member NonNegativeInt() =
-            { new Arbitrary<NonNegativeInt>() with
-                override x.Arbitrary = arbitrary |> fmapGen (NonNegative << abs)
-                override x.CoArbitrary (NonNegative i) = coarbitrary i
-                override x.Shrink (NonNegative i) = shrink i |> Seq.filter ((<) 0) |> Seq.map NonNegative }
-        static member NonZeroInt() =
-            { new Arbitrary<NonZeroInt>() with
-                override x.Arbitrary = arbitrary |> suchThat ((<>) 0) |> fmapGen NonZero 
-                override x.CoArbitrary (NonZero i) = coarbitrary i
-                override x.Shrink (NonZero i) = shrink i |> Seq.filter ((=) 0) |> Seq.map NonZero }
-        static member PositiveInt() =
-            { new Arbitrary<PositiveInt>() with
-                override x.Arbitrary = arbitrary |> suchThat ((<>) 0) |> fmapGen (Positive << abs) 
-                override x.CoArbitrary (Positive i) = coarbitrary i
-                override x.Shrink (Positive i) = shrink i |> Seq.filter ((<=) 0) |> Seq.map Positive }
-        static member IntWithMax() =
-            { new Arbitrary<IntWithMax>() with
-                override x.Arbitrary = frequency    [ (1,elements [IntWithMax Int32.max_int; IntWithMax Int32.min_int])
-                                                    ; (10,arbitrary |> fmapGen IntWithMax) ] 
-                override x.CoArbitrary (IntWithMax i) = coarbitrary i
-                override x.Shrink (IntWithMax i) = shrink i |> Seq.map IntWithMax }
-    do registerGenerators<Arbitraries>()
-
-open Helpers
-
-module Common = 
-
-    open FsCheck.Common
-
-    let Memoize (f:int->string) (a:int) = memoize f a = f a
-
-    let Flip (f: char -> int -> string) a b = flip f a b = f b a
-    
-module Random =
-
-    open FsCheck.Random
-
-    let DivMod (x:int) (y:int) = 
-        y <> 0 ==> lazy (let (d,m) = divMod x y in d*y + m = x)
-        
-    let MkStdGen (IntWithMax seed) =
-        within 1000 <| lazy (let (StdGen (s1,s2)) = mkStdGen seed in s1 > 0 && s2 > 0 (*todo:add check*) ) //check for bug: hangs when seed = min_int
-        //|> collect seed
-
-module Generator = 
-
-    open FsCheck.Generator
-    
-    let Choose (Interval (l,h)) = 
-        choose (l,h)
-        |> sample 10
-        |> List.for_all (fun v -> l <= v && v <= h)
-     
-    let private isIn l elem = List.mem elem l
-       
-    let Elements (l:list<char>) =
-        not l.IsEmpty ==> 
-        lazy (  elements l
-                |> sample 50
-                |> List.for_all (isIn l))
-    
-    let Constant (v : char) =
-        constant v
-        |> sample 10
-        |> List.for_all ((=) v)
-    
-    let Oneof (l:list<string>) =
-        not l.IsEmpty ==> 
-        lazy (  List.map constant l
-                |> oneof
-                |> sample 50
-                |> List.for_all (isIn l))
-    
-    let Frequency (l:list<NonNegativeInt*string>) =
-        let generatedValues = l |> List.filter (fst >> (fun (NonNegative p) -> p) >> (<>) 0) |> List.map snd
-        (sprintf "%A" generatedValues) @|
-        (not generatedValues.IsEmpty ==>
-         lazy ( List.map (fun (NonNegative freq,s) -> (freq,constant s)) l
-                |> frequency
-                |> sample 100
-                |> List.for_all (isIn generatedValues)))
-    
-    let LiftGen (f:string -> int) v =
-        liftGen f (constant v)
-        |> sample 1
-        |> List.for_all ((=) (f v))
-        
-    let LiftGen2 (f:char -> int -> int) a b =
-        liftGen2 f (constant a) (constant b)
-        |> sample1
-        |> ((=) (f a b))
-        
-    let LiftGen3 (f:int -> char -> int -> int) a b c =
-        liftGen3 f (constant a) (constant b) (constant c)
-        |> sample1
-        |> ((=) (f a b c))
-        
-    let LiftGen4 (f:char -> int -> char -> bool -> int) a b c d =
-        liftGen4 f (constant a) (constant b) (constant c) (constant d)
-        |> sample1
-        |> ((=) (f a b c d))
-        
-    let LiftGen5 (f:bool -> char -> int -> char -> bool -> int) a b c d e =
-        liftGen5 f (constant a) (constant b) (constant c) (constant d) (constant e)
-        |> sample1
-        |> ((=) (f a b c d e))
-        
-    let LiftGen6 (f:bool -> char -> int -> char -> bool -> int -> char ) a b c d e g =
-        liftGen6 f (constant a) (constant b) (constant c) (constant d) (constant e) (constant g)
-        |> sample1
-        |> ((=) (f a b c d e g))
-    
-    let Two (v:int) =
-        two (constant v)
-        |> sample1
-        |> ((=) (v,v))
-        
-    let Three (v:int) =
-        three (constant v)
-        |> sample1
-        |> ((=) (v,v,v))
-        
-    let Four (v:int) =
-        four (constant v)
-        |> sample1
-        |> ((=) (v,v,v,v))
-        
-    let Sequence (l:list<int>) =
-        l |> List.map constant
-        |> sequence
-        |> sample1
-        |> ((=) l)
-        
-    let VectorOf (v:char) (Positive length) =
-        vectorOf length (constant v)
-        |> sample1
-        |> ((=) (List.init length (fun _ -> v)))
-    
-    let SuchThatOption (v:int) (predicate:int -> bool) =
-        let expected = if predicate v then Some v else None
-        suchThatOption predicate (constant v)
-        |> sample1
-        |> ((=) expected)
-        |> classify expected.IsNone "None"
-        |> classify expected.IsSome "Some"
-        
-    let SuchThat (v:int) =
-        suchThat ((<=) 0) (elements [v;abs v])
-        |> sample1
-        |> ((=) (abs v))
-    
-    let ListOf (NonNegative size) (v:char) =
-        resize size (listOf <| constant v)
-        |> sample 10
-        |> List.for_all (fun l -> l.Length <= size && List.for_all ((=) v) l)
-    
-    let NonEmptyListOf (NonNegative size) (v:string) =
-        let actual = resize size (nonEmptyListOf <| constant v) |> sample 10
-        actual
-        |> List.for_all (fun l -> 0 < l.Length && l.Length <= max 1 size && List.for_all ((=) v) l) 
-        |> label (sprintf "Actual: %A" actual)
-    
-    //variant generators should be independent...this is not a good check for that.
-    let Variant (NonNegative var) (v:char) =
-        variant var (constant v) |> sample1 |>  ((=) v)
-    
- 
- module Functions =
- 
-    open FsCheck.Functions
-    
-    let Function (f:int->char) (vs:list<int>) =
-        let tabledF = toFunction f
-        (List.map tabledF.Value vs) = (List.map f vs)
-        && List.for_all (fun v -> List.try_assoc v tabledF.Table = Some (f v)) vs
-        
-module Arbitrary =
-    
-    open FsCheck.Arbitrary
-    
-    let private addLabels (generator,shrinker) = ( generator |@ "Generator", shrinker |@ "Shrinker")
-    
-    let Unit() = 
-        (   arbitrary<unit> |> sample 10 |> List.for_all ((=) ()),
-            shrink<unit>() |> Seq.is_empty)
-        |> addLabels
-    
-    let Boolean (b:bool) =
-        (   arbitrary<bool> |> sample 10 |> List.for_all (fun v -> v  || true),
-            shrink<bool> b |> Seq.is_empty)
-        |> addLabels
-    
-    let Int32 (NonNegative size) (v:int) =
-        (   arbitrary<int> |> resize size |> sample 10 |> List.for_all (fun v -> -size <= v && v <= size),
-            shrink<int> v |> Seq.for_all (fun shrunkv -> shrunkv <= abs v))
-<<<<<<< HEAD
-            
-
-=======
-            
-    //String.
-        
-    
-        
->>>>>>> 3284ea94
+﻿(*--------------------------------------------------------------------------*\
+**  FsCheck                                                                 **
+**  Copyright (c) 2008-2009 Kurt Schelfthout. All rights reserved.          **
+**  http://www.codeplex.com/fscheck                                         **
+**                                                                          **
+**  This software is released under the terms of the Revised BSD License.   **
+**  See the file License.txt for the full text.                             **
+\*--------------------------------------------------------------------------*)
+
+#light
+
+namespace FsCheck.Checks
+
+open FsCheck
+
+module Helpers = 
+
+    let sample n gn  = 
+        let rec sample i seed samples =
+            if i = 0 then samples
+            else sample (i-1) (Random.stdSplit seed |> snd) (generate 1000 seed gn :: samples)
+        sample n (Random.newSeed()) []
+
+    let sample1 gn = sample 1 gn |> List.hd
+    
+    type Interval = Interval of int * int
+    type NonNegativeInt = NonNegative of int
+    type NonZeroInt = NonZero of int
+    type PositiveInt = Positive of int
+    let unPositive (Positive i) = i
+    type IntWithMax = IntWithMax of int
+    
+    type Arbitraries =
+        //generates an interval between two positive ints
+        static member Interval() =
+            { new Arbitrary<Interval>() with
+                override  x.Arbitrary = 
+                    gen { 
+                        let! start,offset = two arbitrary
+                        return Interval (abs start,abs start+abs offset)
+                    }
+             }
+        static member NonNegativeInt() =
+            { new Arbitrary<NonNegativeInt>() with
+                override x.Arbitrary = arbitrary |> fmapGen (NonNegative << abs)
+                override x.CoArbitrary (NonNegative i) = coarbitrary i
+                override x.Shrink (NonNegative i) = shrink i |> Seq.filter ((<) 0) |> Seq.map NonNegative }
+        static member NonZeroInt() =
+            { new Arbitrary<NonZeroInt>() with
+                override x.Arbitrary = arbitrary |> suchThat ((<>) 0) |> fmapGen NonZero 
+                override x.CoArbitrary (NonZero i) = coarbitrary i
+                override x.Shrink (NonZero i) = shrink i |> Seq.filter ((=) 0) |> Seq.map NonZero }
+        static member PositiveInt() =
+            { new Arbitrary<PositiveInt>() with
+                override x.Arbitrary = arbitrary |> suchThat ((<>) 0) |> fmapGen (Positive << abs) 
+                override x.CoArbitrary (Positive i) = coarbitrary i
+                override x.Shrink (Positive i) = shrink i |> Seq.filter ((<=) 0) |> Seq.map Positive }
+        static member IntWithMax() =
+            { new Arbitrary<IntWithMax>() with
+                override x.Arbitrary = frequency    [ (1,elements [IntWithMax Int32.max_int; IntWithMax Int32.min_int])
+                                                    ; (10,arbitrary |> fmapGen IntWithMax) ] 
+                override x.CoArbitrary (IntWithMax i) = coarbitrary i
+                override x.Shrink (IntWithMax i) = shrink i |> Seq.map IntWithMax }
+    do registerGenerators<Arbitraries>()
+
+open Helpers
+
+module Common = 
+
+    open FsCheck.Common
+
+    let Memoize (f:int->string) (a:int) = memoize f a = f a
+
+    let Flip (f: char -> int -> string) a b = flip f a b = f b a
+    
+module Random =
+
+    open FsCheck.Random
+
+    let DivMod (x:int) (y:int) = 
+        y <> 0 ==> lazy (let (d,m) = divMod x y in d*y + m = x)
+        
+    let MkStdGen (IntWithMax seed) =
+        within 1000 <| lazy (let (StdGen (s1,s2)) = mkStdGen seed in s1 > 0 && s2 > 0 (*todo:add check*) ) //check for bug: hangs when seed = min_int
+        //|> collect seed
+
+module Generator = 
+
+    open FsCheck.Generator
+    
+    let Choose (Interval (l,h)) = 
+        choose (l,h)
+        |> sample 10
+        |> List.for_all (fun v -> l <= v && v <= h)
+     
+    let private isIn l elem = List.mem elem l
+       
+    let Elements (l:list<char>) =
+        not l.IsEmpty ==> 
+        lazy (  elements l
+                |> sample 50
+                |> List.for_all (isIn l))
+    
+    let Constant (v : char) =
+        constant v
+        |> sample 10
+        |> List.for_all ((=) v)
+    
+    let Oneof (l:list<string>) =
+        not l.IsEmpty ==> 
+        lazy (  List.map constant l
+                |> oneof
+                |> sample 50
+                |> List.for_all (isIn l))
+    
+    let Frequency (l:list<NonNegativeInt*string>) =
+        let generatedValues = l |> List.filter (fst >> (fun (NonNegative p) -> p) >> (<>) 0) |> List.map snd
+        (sprintf "%A" generatedValues) @|
+        (not generatedValues.IsEmpty ==>
+         lazy ( List.map (fun (NonNegative freq,s) -> (freq,constant s)) l
+                |> frequency
+                |> sample 100
+                |> List.for_all (isIn generatedValues)))
+    
+    let LiftGen (f:string -> int) v =
+        liftGen f (constant v)
+        |> sample 1
+        |> List.for_all ((=) (f v))
+        
+    let LiftGen2 (f:char -> int -> int) a b =
+        liftGen2 f (constant a) (constant b)
+        |> sample1
+        |> ((=) (f a b))
+        
+    let LiftGen3 (f:int -> char -> int -> int) a b c =
+        liftGen3 f (constant a) (constant b) (constant c)
+        |> sample1
+        |> ((=) (f a b c))
+        
+    let LiftGen4 (f:char -> int -> char -> bool -> int) a b c d =
+        liftGen4 f (constant a) (constant b) (constant c) (constant d)
+        |> sample1
+        |> ((=) (f a b c d))
+        
+    let LiftGen5 (f:bool -> char -> int -> char -> bool -> int) a b c d e =
+        liftGen5 f (constant a) (constant b) (constant c) (constant d) (constant e)
+        |> sample1
+        |> ((=) (f a b c d e))
+        
+    let LiftGen6 (f:bool -> char -> int -> char -> bool -> int -> char ) a b c d e g =
+        liftGen6 f (constant a) (constant b) (constant c) (constant d) (constant e) (constant g)
+        |> sample1
+        |> ((=) (f a b c d e g))
+    
+    let Two (v:int) =
+        two (constant v)
+        |> sample1
+        |> ((=) (v,v))
+        
+    let Three (v:int) =
+        three (constant v)
+        |> sample1
+        |> ((=) (v,v,v))
+        
+    let Four (v:int) =
+        four (constant v)
+        |> sample1
+        |> ((=) (v,v,v,v))
+        
+    let Sequence (l:list<int>) =
+        l |> List.map constant
+        |> sequence
+        |> sample1
+        |> ((=) l)
+        
+    let VectorOf (v:char) (Positive length) =
+        vectorOf length (constant v)
+        |> sample1
+        |> ((=) (List.init length (fun _ -> v)))
+    
+    let SuchThatOption (v:int) (predicate:int -> bool) =
+        let expected = if predicate v then Some v else None
+        suchThatOption predicate (constant v)
+        |> sample1
+        |> ((=) expected)
+        |> classify expected.IsNone "None"
+        |> classify expected.IsSome "Some"
+        
+    let SuchThat (v:int) =
+        suchThat ((<=) 0) (elements [v;abs v])
+        |> sample1
+        |> ((=) (abs v))
+    
+    let ListOf (NonNegative size) (v:char) =
+        resize size (listOf <| constant v)
+        |> sample 10
+        |> List.for_all (fun l -> l.Length <= size && List.for_all ((=) v) l)
+    
+    let NonEmptyListOf (NonNegative size) (v:string) =
+        let actual = resize size (nonEmptyListOf <| constant v) |> sample 10
+        actual
+        |> List.for_all (fun l -> 0 < l.Length && l.Length <= max 1 size && List.for_all ((=) v) l) 
+        |> label (sprintf "Actual: %A" actual)
+    
+    //variant generators should be independent...this is not a good check for that.
+    let Variant (NonNegative var) (v:char) =
+        variant var (constant v) |> sample1 |>  ((=) v)
+    
+ 
+ module Functions =
+ 
+    open FsCheck.Functions
+    
+    let Function (f:int->char) (vs:list<int>) =
+        let tabledF = toFunction f
+        (List.map tabledF.Value vs) = (List.map f vs)
+        && List.for_all (fun v -> List.try_assoc v tabledF.Table = Some (f v)) vs
+        
+module Arbitrary =
+    
+    open FsCheck.Arbitrary
+    
+    let private addLabels (generator,shrinker) = ( generator |@ "Generator", shrinker |@ "Shrinker")
+    
+    let Unit() = 
+        (   arbitrary<unit> |> sample 10 |> List.for_all ((=) ()),
+            shrink<unit>() |> Seq.is_empty)
+        |> addLabels
+    
+    let Boolean (b:bool) =
+        (   arbitrary<bool> |> sample 10 |> List.for_all (fun v -> v  || true),
+            shrink<bool> b |> Seq.is_empty)
+        |> addLabels
+    
+    let Int32 (NonNegative size) (v:int) =
+        (   arbitrary<int> |> resize size |> sample 10 |> List.for_all (fun v -> -size <= v && v <= size),
+            shrink<int> v |> Seq.for_all (fun shrunkv -> shrunkv <= abs v))
+            
+    //String.
+        
+    
+        