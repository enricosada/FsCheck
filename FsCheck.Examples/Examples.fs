--- conflicted
+++ resolved
@@ -1,280 +1,271 @@
-#light
-
-open FsCheck
-open System
-open System.Reflection
-open Microsoft.FSharp.Reflection
-open Microsoft.FSharp.Collections
-open System.Collections.Generic;
-
-<<<<<<< HEAD
-//----bug involving recursive record types----------
-type A = { A : A }
-let private prop1 (a : A) = true
-
-let rec a : A = { A = a } 
-let private prop2() = forAll (elements [a]) prop1
-printfn "prop1 works: %b" (prop1 a)
-quickCheck prop2
-quickCheck (fun () -> forAll (elements [a]) prop1)
-=======
-
-type RecordStuff<'a> = { Yes:bool; Name:'a; NogIets:list<int*char> }
-
-
-quickCheck <| 
-    (fun () -> forAllShrink (resize 100 arbitrary) shrink (fun (s:RecordStuff<string>) -> s.Yes)) 
-
-type Recursive<'a> = Void | Leaf of 'a | Branch of Recursive<'a> * 'a * Recursive<'a>
-
-//should yield 
-quickCheck <| 
-    (fun () -> forAllShrink (resize 100 arbitrary) shrink (fun (s:Recursive<string>) -> 
-    match s with  Branch _ -> false | _ -> true)) 
-
-type Simple = Void | Void2 | Void3 | Leaf of int | Leaf2 of string * int *char * float
-
-//should yield a simplified Leaf2
-quickCheck <| 
-    (fun () -> forAllShrink (resize 100 arbitrary) shrink (fun (s:Simple) -> 
-    match s with Leaf2 _ -> false |  _ -> true)) 
-   
-
-//should yield a Void3
-quickCheck <| 
-    (fun () -> forAllShrink (resize 100 arbitrary) shrink (fun (s:Simple) -> 
-    match s with Leaf2 _ -> false | Void3 -> false |  _ -> true)) 
-
-
-quickCheck <| (fun () -> forAllShrink (resize 100 arbitrary) shrink (fun i -> (-10 < i && i < 0) || (0 < i) && (i < 10 )))
-quickCheck (fun opt -> match opt with None -> false | Some b  -> b  )
-quickCheck (fun opt -> match opt with None -> true | Some n when n<0 -> false | Some n when n >= 0 -> true )
-
-let prop_RevId' (xs:list<int>) (x:int) = if (xs.Length > 2) && (x >10) then false else true
-quickCheck prop_RevId'
-
->>>>>>> 691ed5af
-
-//-------A Simple Example----------
-let prop_RevRev (xs:list<int>) = List.rev(List.rev xs) = xs
-quickCheck prop_RevRev
-
-let prop_RevId (xs:list<int>) = List.rev xs = xs
-quickCheckN "RevId" prop_RevId
-
-//------Grouping properties--------
-type ListProperties =
-    static member RevRev xs = prop_RevRev xs
-    static member RevId xs = prop_RevId xs
-quickCheckAll (typeof<ListProperties>)
-
-//-----Properties----------------
-let prop_RevRevFloat (xs:list<float>) = List.rev(List.rev xs) = xs
-quickCheck prop_RevRevFloat
-
-//Conditional Properties
-let rec private ordered xs = match xs with
-                             | [] -> true
-                             | [x] -> true
-                             | x::y::ys ->  (x <= y) && ordered (y::ys)
-let rec insert x xs = match xs with
-                      | [] -> [x]
-                      | c::cs -> if x <= c then x::xs else c::(insert x cs)                      
-let prop_Insert (x:int) xs = ordered xs ==> ordered (insert x xs)
-quickCheck prop_Insert
-
-//Lazy properties
-let prop_Eager a = a <> 0 ==> (1/a = 1/a)
-let prop_Lazy a = a <> 0 ==> (lazy (1/a = 1/a))
-quickCheck prop_Eager
-quickCheck prop_Lazy
-
-//Counting trivial cases
-let prop_InsertTrivial (x:int) xs = 
-    ordered xs ==> (ordered (insert x xs))
-    |> trivial (List.length xs = 0)
-quickCheck prop_InsertTrivial
-
-//Classifying test cases
-let prop_InsertClassify (x:int) xs = 
-    ordered xs ==> (ordered (insert x xs))
-    |> classify (ordered (x::xs)) "at-head"
-    |> classify (ordered (xs @ [x])) "at-tail" 
-quickCheck prop_InsertClassify
-    
-//Collecting data values
-let prop_InsertCollect (x:int) xs = 
-    ordered xs ==> (ordered (insert x xs))
-        |> collect (List.length xs)
-quickCheck prop_InsertCollect
-
-//Combining observations
-let prop_InsertCombined (x:int) xs = 
-    ordered xs ==> (ordered (insert x xs))
-        |> classify (ordered (x::xs)) "at-head"
-        |> classify (ordered (xs @ [x])) "at-tail"
-        |> collect (List.length xs)
-quickCheck prop_InsertCombined
-
-//--------Test Data Generators----------
-let private chooseFromList xs = 
-    gen {   let! i = choose (0, List.length xs-1) 
-            return (List.nth xs i) }
-
-//to generate a value out of a generator:
-//generate <size> <seed> <generator>
-//generate 0 (Random.newSeed()) (chooseFromList [1;2;3])
-
-//Choosing between alternatives
-let private chooseBool = 
-    oneof [ gen { return true }; gen { return false } ]
-    
-let private chooseBool2 = 
-    frequency [ (2, gen { return true }); (1, gen { return false })]
-
-//The size of test data
-let matrix gen = sized <| fun s -> resize (s|>float|>sqrt|>int) gen
-
-//Generating Recusrive data types
-type Tree = Leaf of int | Branch of Tree * Tree
-
-let rec private unsafeTree() = 
-    oneof [ liftGen (Leaf) arbitrary; 
-            liftGen2 (fun x y -> Branch (x,y)) (unsafeTree()) (unsafeTree())]
-
-let tree =
-    let rec tree' s = 
-        match s with
-            | 0 -> liftGen (Leaf) arbitrary
-            | n when n>0 -> 
-            let subtree() = tree' (n/2)
-            oneof [ liftGen (Leaf) arbitrary; 
-                    liftGen2 (fun x y -> Branch (x,y)) (subtree()) (subtree())]
-            | _ -> raise(ArgumentException"Only positive arguments are allowed")
-    sized tree'
-
-//Generating functions
-let rec cotree t = 
-    match t with
-       | (Leaf n) -> variant 0 << coarbitrary n
-       | (Branch (t1,t2)) -> variant 1 << cotree t1 << cotree t2
-
-
-//Default generators by type
-type Box<'a> = Whitebox of 'a | Blackbox of 'a
-
-let boxgen() = 
-    gen {   let! a = arbitrary
-            return! elements [ Whitebox a; Blackbox a] }
-
-type MyGenerators =
-    static member Tree() =
-        {new Arbitrary<Tree>() with
-            override x.Arbitrary = tree
-            override x.CoArbitrary t = cotree t }
-    static member Box() = 
-        {new Arbitrary<Box<'a>>() with
-            override x.Arbitrary = boxgen() }
-
-registerGenerators<MyGenerators>()
-
-let prop_RevRevTree (xs:list<Tree>) = List.rev(List.rev xs) = xs
-quickCheck prop_RevRevTree
-
-let prop_RevRevBox (xs:list<Box<int>>) = List.rev(List.rev xs) = xs
-quickCheck prop_RevRevBox
-
-//----------Tips and tricks-------
-//Testing functions
-let prop_Assoc (x:Tree) (f:Tree->float,g:float->char,h:char->int) = ((f >> g) >> h) x = (f >> (g >> h)) x
-quickCheck prop_Assoc
-
-//---GenReflect tests---
-//a record type containing an array type
-type List<'a> = {list : 'a[]}
-
-//a recursive union type containing a record type
-type Tree<'a> = 
-    | Leaf of string
-    | Branch of List<Tree<'a>>
-
-let rec prop_xmlSafeTree (x : Tree<string>) =
-    match x with
-    | Leaf x -> not (x.StartsWith " " && x.EndsWith " ")
-    | Branch xs -> Array.for_all prop_xmlSafeTree xs.list
-
-let prop_Product (x:int,y:int) = (x > 0 && y > 0) ==> (x*y > 0)
-
-let RevString (x : string) =
-    let cs = x.ToCharArray()
-    Array.Reverse cs
-    new String(cs)
-
-let prop_revstr x = RevString (RevString x) = x
-
-let private idempotent f x = let y = f x in f y = y
-quickCheck (idempotent (fun (x : string) -> x.ToUpper()))
-
-
-//-------------examples from QuickCheck paper-------------
-let prop_RevUnit (x:char) = List.rev [x] = [x]
-
-let prop_RevApp (x:string) xs = 
-    List.rev (x::xs) = List.rev xs @ [x] 
-        |> trivial (xs = [])
-        |> trivial (xs.Length = 1)
-
-let prop_MaxLe (x:float) y = (x <= y) ==> (lazy (max  x y = y))
-
-//----------various examples-------------------------------
-
-//convoluted, absurd property, but shows the power of the combinators: it's no problem to return
-//functions that return properties.
-quickCheck (fun b y (x:char,z) -> if b then (fun q -> y+1 = z + int q) else (fun q -> q =10.0)) 
-
-//arrays
-let prop_RevRevArr (xs:int[]) = Array.rev(Array.rev xs) = xs
-quickCheck prop_RevRevArr
-
-let prop_RevRevArr2 (xs:int[][]) = xs.Rank = 1
-quickCheck prop_RevRevArr2
-
-quickCheck (fun (arr:int[]) -> Array.rev arr = arr)
-
-type ARecord = { XPos : int; YPos : int; Name: string }
-
-quickCheck (fun (record:ARecord) -> (record.XPos > 0 && record.YPos > 0) ==> lazy (record.XPos * record.YPos > 0))
-
-quickCheck (fun (a:int,b,c,d:int,e,f) (g,h,i) -> a > b && b > c && d > e && f > g && e > f && h > i && a > i)
-
-type ADisc = 
-    | First of int 
-    | Second of char
-    | Third of ADisc
-    | Fourth of ADisc[]
-    
-quickCheck (fun (d:ADisc) -> match d with First i -> i = 2 | Second c -> true | Third _ -> true)
-
-type Properties =
-    static member Test1 (b,(b2:bool)) = (b = b2)
-    static member Test2 i = (i < 100)
-    static member Test3 (i,j) = (i < 10 && j < 5.1)
-    //static member Test4 l =  List.rev l = l //generic args no longer work in quickCheckAll
-    static member Test5 (l:list<float>) = List.rev l = l
-    //this property is falsifiable: sometimes the generator for float generates nan; and nan <> nan
-    //so when checking the reverse of the reverse list's equality with the original list, the check fails. 
-    static member Test6 (l:list<list<int*int> * float>) = ((l |> List.rev |> List.rev) = l) |> trivial (List.length l = 0)
-    static member Test7 (a:int*bool,b:float*int) = (fst a = snd b)
-    static member Test8 (l:list<obj>) = ( List.rev l = l)
-    static member Test9 (s:string) = ( new String(s.ToCharArray()) = s )
-    static member Test10 i = (i = 'r')
-    static member NoTest i = "30"
-
-checkAll quick (typeof<Properties>)
-
-Console.WriteLine("----------Check all toplevel properties----------------");
-type Marker = member x.Null = ()
-overwriteGeneratorsByType (typeof<Marker>.DeclaringType)
-quickCheckAll (typeof<Marker>.DeclaringType)
-
-Console.ReadKey() |> ignore
+#light
+
+open FsCheck
+open System
+open System.Reflection
+open Microsoft.FSharp.Reflection
+open Microsoft.FSharp.Collections
+open System.Collections.Generic;
+
+//----bug involving recursive record types----------
+type A = { A : A }
+let private prop1 (a : A) = true
+
+type RecordStuff<'a> = { Yes:bool; Name:'a; NogIets:list<int*char> }
+
+
+quickCheck <| 
+    (fun () -> forAllShrink (resize 100 arbitrary) shrink (fun (s:RecordStuff<string>) -> s.Yes)) 
+
+type Recursive<'a> = Void | Leaf of 'a | Branch of Recursive<'a> * 'a * Recursive<'a>
+
+//should yield 
+quickCheck <| 
+    (fun () -> forAllShrink (resize 100 arbitrary) shrink (fun (s:Recursive<string>) -> 
+    match s with  Branch _ -> false | _ -> true)) 
+
+type Simple = Void | Void2 | Void3 | Leaf of int | Leaf2 of string * int *char * float
+
+//should yield a simplified Leaf2
+quickCheck <| 
+    (fun () -> forAllShrink (resize 100 arbitrary) shrink (fun (s:Simple) -> 
+    match s with Leaf2 _ -> false |  _ -> true)) 
+   
+
+//should yield a Void3
+quickCheck <| 
+    (fun () -> forAllShrink (resize 100 arbitrary) shrink (fun (s:Simple) -> 
+    match s with Leaf2 _ -> false | Void3 -> false |  _ -> true)) 
+
+
+quickCheck <| (fun () -> forAllShrink (resize 100 arbitrary) shrink (fun i -> (-10 < i && i < 0) || (0 < i) && (i < 10 )))
+quickCheck (fun opt -> match opt with None -> false | Some b  -> b  )
+quickCheck (fun opt -> match opt with None -> true | Some n when n<0 -> false | Some n when n >= 0 -> true )
+
+let prop_RevId' (xs:list<int>) (x:int) = if (xs.Length > 2) && (x >10) then false else true
+quickCheck prop_RevId'
+
+
+//-------A Simple Example----------
+let prop_RevRev (xs:list<int>) = List.rev(List.rev xs) = xs
+quickCheck prop_RevRev
+
+let prop_RevId (xs:list<int>) = List.rev xs = xs
+quickCheckN "RevId" prop_RevId
+
+//------Grouping properties--------
+type ListProperties =
+    static member RevRev xs = prop_RevRev xs
+    static member RevId xs = prop_RevId xs
+quickCheckAll (typeof<ListProperties>)
+
+//-----Properties----------------
+let prop_RevRevFloat (xs:list<float>) = List.rev(List.rev xs) = xs
+quickCheck prop_RevRevFloat
+
+//Conditional Properties
+let rec private ordered xs = match xs with
+                             | [] -> true
+                             | [x] -> true
+                             | x::y::ys ->  (x <= y) && ordered (y::ys)
+let rec insert x xs = match xs with
+                      | [] -> [x]
+                      | c::cs -> if x <= c then x::xs else c::(insert x cs)                      
+let prop_Insert (x:int) xs = ordered xs ==> ordered (insert x xs)
+quickCheck prop_Insert
+
+//Lazy properties
+let prop_Eager a = a <> 0 ==> (1/a = 1/a)
+let prop_Lazy a = a <> 0 ==> (lazy (1/a = 1/a))
+quickCheck prop_Eager
+quickCheck prop_Lazy
+
+//Counting trivial cases
+let prop_InsertTrivial (x:int) xs = 
+    ordered xs ==> (ordered (insert x xs))
+    |> trivial (List.length xs = 0)
+quickCheck prop_InsertTrivial
+
+//Classifying test cases
+let prop_InsertClassify (x:int) xs = 
+    ordered xs ==> (ordered (insert x xs))
+    |> classify (ordered (x::xs)) "at-head"
+    |> classify (ordered (xs @ [x])) "at-tail" 
+quickCheck prop_InsertClassify
+    
+//Collecting data values
+let prop_InsertCollect (x:int) xs = 
+    ordered xs ==> (ordered (insert x xs))
+        |> collect (List.length xs)
+quickCheck prop_InsertCollect
+
+//Combining observations
+let prop_InsertCombined (x:int) xs = 
+    ordered xs ==> (ordered (insert x xs))
+        |> classify (ordered (x::xs)) "at-head"
+        |> classify (ordered (xs @ [x])) "at-tail"
+        |> collect (List.length xs)
+quickCheck prop_InsertCombined
+
+//--------Test Data Generators----------
+let private chooseFromList xs = 
+    gen {   let! i = choose (0, List.length xs-1) 
+            return (List.nth xs i) }
+
+//to generate a value out of a generator:
+//generate <size> <seed> <generator>
+//generate 0 (Random.newSeed()) (chooseFromList [1;2;3])
+
+//Choosing between alternatives
+let private chooseBool = 
+    oneof [ gen { return true }; gen { return false } ]
+    
+let private chooseBool2 = 
+    frequency [ (2, gen { return true }); (1, gen { return false })]
+
+//The size of test data
+let matrix gen = sized <| fun s -> resize (s|>float|>sqrt|>int) gen
+
+//Generating Recusrive data types
+type Tree = Leaf of int | Branch of Tree * Tree
+
+let rec private unsafeTree() = 
+    oneof [ liftGen (Leaf) arbitrary; 
+            liftGen2 (fun x y -> Branch (x,y)) (unsafeTree()) (unsafeTree())]
+
+let tree =
+    let rec tree' s = 
+        match s with
+            | 0 -> liftGen (Leaf) arbitrary
+            | n when n>0 -> 
+            let subtree() = tree' (n/2)
+            oneof [ liftGen (Leaf) arbitrary; 
+                    liftGen2 (fun x y -> Branch (x,y)) (subtree()) (subtree())]
+            | _ -> raise(ArgumentException"Only positive arguments are allowed")
+    sized tree'
+
+//Generating functions
+let rec cotree t = 
+    match t with
+       | (Leaf n) -> variant 0 << coarbitrary n
+       | (Branch (t1,t2)) -> variant 1 << cotree t1 << cotree t2
+
+
+//Default generators by type
+type Box<'a> = Whitebox of 'a | Blackbox of 'a
+
+let boxgen() = 
+    gen {   let! a = arbitrary
+            return! elements [ Whitebox a; Blackbox a] }
+
+type MyGenerators =
+    static member Tree() =
+        {new Arbitrary<Tree>() with
+            override x.Arbitrary = tree
+            override x.CoArbitrary t = cotree t }
+    static member Box() = 
+        {new Arbitrary<Box<'a>>() with
+            override x.Arbitrary = boxgen() }
+
+registerGenerators<MyGenerators>()
+
+let prop_RevRevTree (xs:list<Tree>) = List.rev(List.rev xs) = xs
+quickCheck prop_RevRevTree
+
+let prop_RevRevBox (xs:list<Box<int>>) = List.rev(List.rev xs) = xs
+quickCheck prop_RevRevBox
+
+//----------Tips and tricks-------
+//Testing functions
+let prop_Assoc (x:Tree) (f:Tree->float,g:float->char,h:char->int) = ((f >> g) >> h) x = (f >> (g >> h)) x
+quickCheck prop_Assoc
+
+//---GenReflect tests---
+//a record type containing an array type
+type List<'a> = {list : 'a[]}
+
+//a recursive union type containing a record type
+type Tree<'a> = 
+    | Leaf of string
+    | Branch of List<Tree<'a>>
+
+let rec prop_xmlSafeTree (x : Tree<string>) =
+    match x with
+    | Leaf x -> not (x.StartsWith " " && x.EndsWith " ")
+    | Branch xs -> Array.for_all prop_xmlSafeTree xs.list
+
+let prop_Product (x:int,y:int) = (x > 0 && y > 0) ==> (x*y > 0)
+
+let RevString (x : string) =
+    let cs = x.ToCharArray()
+    Array.Reverse cs
+    new String(cs)
+
+let prop_revstr x = RevString (RevString x) = x
+
+let private idempotent f x = let y = f x in f y = y
+quickCheck (idempotent (fun (x : string) -> x.ToUpper()))
+
+
+//-------------examples from QuickCheck paper-------------
+let prop_RevUnit (x:char) = List.rev [x] = [x]
+
+let prop_RevApp (x:string) xs = 
+    List.rev (x::xs) = List.rev xs @ [x] 
+        |> trivial (xs = [])
+        |> trivial (xs.Length = 1)
+
+let prop_MaxLe (x:float) y = (x <= y) ==> (lazy (max  x y = y))
+
+//----------various examples-------------------------------
+
+//convoluted, absurd property, but shows the power of the combinators: it's no problem to return
+//functions that return properties.
+quickCheck (fun b y (x:char,z) -> if b then (fun q -> y+1 = z + int q) else (fun q -> q =10.0)) 
+
+//arrays
+let prop_RevRevArr (xs:int[]) = Array.rev(Array.rev xs) = xs
+quickCheck prop_RevRevArr
+
+let prop_RevRevArr2 (xs:int[][]) = xs.Rank = 1
+quickCheck prop_RevRevArr2
+
+quickCheck (fun (arr:int[]) -> Array.rev arr = arr)
+
+type ARecord = { XPos : int; YPos : int; Name: string }
+
+quickCheck (fun (record:ARecord) -> (record.XPos > 0 && record.YPos > 0) ==> lazy (record.XPos * record.YPos > 0))
+
+quickCheck (fun (a:int,b,c,d:int,e,f) (g,h,i) -> a > b && b > c && d > e && f > g && e > f && h > i && a > i)
+
+type ADisc = 
+    | First of int 
+    | Second of char
+    | Third of ADisc
+    | Fourth of ADisc[]
+    
+quickCheck (fun (d:ADisc) -> match d with First i -> i = 2 | Second c -> true | Third _ -> true)
+
+type Properties =
+    static member Test1 (b,(b2:bool)) = (b = b2)
+    static member Test2 i = (i < 100)
+    static member Test3 (i,j) = (i < 10 && j < 5.1)
+    //static member Test4 l =  List.rev l = l //generic args no longer work in quickCheckAll
+    static member Test5 (l:list<float>) = List.rev l = l
+    //this property is falsifiable: sometimes the generator for float generates nan; and nan <> nan
+    //so when checking the reverse of the reverse list's equality with the original list, the check fails. 
+    static member Test6 (l:list<list<int*int> * float>) = ((l |> List.rev |> List.rev) = l) |> trivial (List.length l = 0)
+    static member Test7 (a:int*bool,b:float*int) = (fst a = snd b)
+    static member Test8 (l:list<obj>) = ( List.rev l = l)
+    static member Test9 (s:string) = ( new String(s.ToCharArray()) = s )
+    static member Test10 i = (i = 'r')
+    static member NoTest i = "30"
+
+checkAll quick (typeof<Properties>)
+
+Console.WriteLine("----------Check all toplevel properties----------------");
+type Marker = member x.Null = ()
+overwriteGeneratorsByType (typeof<Marker>.DeclaringType)
+quickCheckAll (typeof<Marker>.DeclaringType)
+
+Console.ReadKey() |> ignore