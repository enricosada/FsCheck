#light

open FsCheck
open System
open System.Reflection
open Microsoft.FSharp.Reflection
open Microsoft.FSharp.Collections
open System.Collections.Generic;
open FsCheck.TypeClass




//-------A Simple Example----------
//short version, also polymorphic (i.e. will get lists of bools, chars,...)
let prop_RevRev (xs:list<int>) = List.rev(List.rev xs) = xs
quickCheck prop_RevRev

//long version: define your own generator (constrain to list<char>)
//let lprop_RevRev =     
//    forAll (Gen.FsList(Gen.Char)) (fun xs -> List.rev(List.rev xs) = xs |> propl)     

let prop_RevId (xs:list<int>) = List.rev xs = xs
quickCheck prop_RevId

//------Grouping properties--------
type ListProperties =
    static member RevRev xs = prop_RevRev xs
    static member RevId xs = prop_RevId xs
//quickCheck (typeof<ListProperties>)


//-----Properties----------------
let prop_RevRevFloat (xs:list<float>) = List.rev(List.rev xs) = xs
quickCheck prop_RevRevFloat

//Conditional Properties
let rec private ordered xs = match xs with
                             | [] -> true
                             | [x] -> true
                             | x::y::ys ->  (x <= y) && ordered (y::ys)
let rec insert x xs = match xs with
                      | [] -> [x]
                      | c::cs -> if x <= c then x::xs else c::(insert x cs)                      
let prop_Insert (x:int) xs = ordered xs ==> ordered (insert x xs)
quickCheck prop_Insert

//Lazy properties
let prop_Eager a = a <> 0 ==> (1/a = 1/a)
let prop_Lazy a = a <> 0 ==> (lazy (1/a = 1/a))
quickCheck prop_Eager
quickCheck prop_Lazy

//Counting trivial cases
let prop_InsertTrivial (x:int) xs = 
    ordered xs ==> (ordered (insert x xs))
    |> trivial (List.length xs = 0)
quickCheck prop_InsertTrivial

//Classifying test cases
let prop_InsertClassify (x:int) xs = 
    ordered xs ==> (ordered (insert x xs))
    |> classify (ordered (x::xs)) "at-head"
    |> classify (ordered (xs @ [x])) "at-tail" 
quickCheck prop_InsertClassify
    
//Collecting data values
let prop_InsertCollect (x:int) xs = 
    ordered xs ==> (ordered (insert x xs))
        |> collect (List.length xs)
quickCheck prop_InsertCollect

//Combining observations
let prop_InsertCombined (x:int) xs = 
    ordered xs ==> (ordered (insert x xs))
        |> classify (ordered (x::xs)) "at-head"
        |> classify (ordered (xs @ [x])) "at-tail"
        |> collect (List.length xs)
quickCheck prop_InsertCombined

//--------Test Data Generators----------
let private chooseFromList xs = 
    gen {   let! i = choose (0, List.length xs-1) 
            return (List.nth xs i) }
//to generate a value out of a generator:
//generate <size> <seed> <generator>
//generate 0 (Random.newSeed()) (chooseFromList [1;2;3])

//Choosing between alternatives
let private chooseBool = 
    oneof [ gen { return true }; gen { return false } ]
    
let private chooseBool2 = 
    frequency [ (2, gen { return true }); (1, gen { return false })]

//The size of test data
let matrix gen = sized <| fun s -> resize (s|>float|>sqrt|>int) gen

//Generating Recusrive data types
type Tree = Leaf of int | Branch of Tree * Tree

let rec private unsafeTree() = 
    oneof [ liftGen (Leaf) arbitrary; 
            liftGen2 (fun x y -> Branch (x,y)) (unsafeTree()) (unsafeTree())]

let tree =
    let rec tree' s = 
        match s with
            | 0 -> liftGen (Leaf) arbitrary
            | n when n>0 -> 
            let subtree = tree' (n/2) in
            oneof [ liftGen (Leaf) arbitrary; 
                    liftGen2 (fun x y -> Branch (x,y)) subtree subtree]
            | _ -> raise(ArgumentException"Only positive arguments are allowed")
    sized tree'

//Generating functions
let rec cotree t = 
    match t with
       | (Leaf n) -> variant 0 << coarbitrary n
       | (Branch (t1,t2)) -> variant 1 << cotree t1 << cotree t2



//Default generators by type

type Box<'a> = Whitebox of 'a | Blackbox of 'a

let boxgen() = 
    gen {   let! a = arbitrary
            return! elements [ Whitebox a; Blackbox a] }

type MyGenerators =
    static member Tree() =
        {new Arbitrary<Tree>() with
            override x.Arbitrary = tree
            override x.CoArbitrary t = cotree t }
    static member Box() = 
        {new Arbitrary<Box<'a>>() with
            override x.Arbitrary = boxgen() }

registerGenerators<MyGenerators>()

let prop_RevRevTree (xs:list<Tree>) = List.rev(List.rev xs) = xs
quickCheck prop_RevRevTree

let prop_RevRevBox (xs:list<Box<int>>) = List.rev(List.rev xs) = xs
quickCheck prop_RevRevBox

//----------Tips and tricks-------
//Testing functions
let prop_Assoc (x:Tree) (f:Tree->float,g:float->char,h:char->int) = ((f >> g) >> h) x = (f >> (g >> h)) x
quickCheck prop_Assoc

//---GenReflect tests---

//a record type containing an array type
type List<'a> = {list : 'a[]}

//a recursive union type containing a record type
type Tree<'a> = 
    | Leaf of string
    | Branch of List<Tree<'a>>

let rec prop_xmlSafeTree (x : Tree<string>) =
    match x with
    | Leaf x -> not (x.StartsWith " " && x.EndsWith " ")
    | Branch xs -> Array.for_all prop_xmlSafeTree xs.list

let prop_Product (x:int,y:int) = (x > 0 && y > 0) ==> propl (x*y > 0)

let revStr (x : string) =
    let cs = x.ToCharArray()
    Array.Reverse cs
    new String(cs)

let prop_revstr (x,y) = (x = revStr y)

let private idempotent f x = let y = f x in f y = y
quickCheck (propl << idempotent (fun (x : string) -> x.ToUpper()))


//-------------examples from QuickCheck paper-------------
let prop_RevUnit (x:char) = List.rev [x] = [x]

let prop_RevApp (x:string) xs = 
    List.rev (x::xs) = List.rev xs @ [x] 
        |> trivial (xs = [])
        |> trivial (xs.Length = 1)

let prop_MaxLe (x:float) y = (x <= y) ==> (lazy (max  x y = y))

//----------various examples

//let arr = Gen.Arrow(Co.Float,Gen.Arrow(Co.Int,Gen.Bool))
//let arr2 = Gen.Arrow(Co.Arrow (Gen.Float,Co.Int),Gen.Bool) //fun i -> 10.5) Gen.Int

//convoluted, absurd property, but shows the power of the combinators: it's no problem to return
//functions that return properties from your properties.
quickCheck (fun b y (x:char,z) -> if b then (fun q -> y+1 = z + int q) else (fun q -> q =10.0)) 

type Properties =
<<<<<<< HEAD
    static member Test1 b c = propl (b = true && c = false) //not recognized as test since is compiled as a method returning a function type
    static member Test2 i = propl (i < 100)
    static member Test3 (i,j) = propl (i < 10 && j < 5.1)
    static member Test4 l = propl ( List.rev l = l)
    static member Test5 (l:list<float>) = propl ( List.rev l = l)
=======
    static member Test1 (b,(b2:bool)) = (b = b2)
    static member Test2 i = (i < 100)
    static member Test3 (i,j) = (i < 10 && j < 5.1)
    //static member Test4 l = propl ( List.rev l = l) //generic args no longer work
    static member Test5 (l:list<float>) = List.rev l = l
>>>>>>> 98c71b9e
    //this property is falsifiable: sometimes the generator for float generates nan; and nan <> nan
    //so when checking the reverse of the reverse list's equality with the original list, the check fails. 
    static member Test6 (l:list<list<int*int> * float>) = ((l |> List.rev |> List.rev) = l) |> trivial (List.length l = 0)
    static member Test7 (a:int*bool,b:float*int) = (fst a = snd b)
    //static member Test8 (l:list<obj>) = propl ( List.rev l = l) //no generator for objs yet
    static member Test9 (s:string) = ( new String(s.ToCharArray()) = s )
    static member Test10 i = (i = 'r')
    static member NoTest i = "30"

checkType quick (typeof<Properties>)

Console.WriteLine("----------Check all toplevel properties----------------");
type Marker = member x.Null = ()
<<<<<<< HEAD
registerGenerators (typeof<Marker>.DeclaringType)
quickCheck (typeof<Marker>.DeclaringType)

overwriteGenerators (typeof<MyGenerators>)



//------generators must take generic arguments-----------------------
type Heap<'a> = Heap of list<'a>
let insertH x (Heap xs) = Heap <| x::xs
let empty = Heap []

type WrongGen =
    static member Heap = Gen.List(Gen.Int).Map (fun l -> List.fold_right insertH l empty)

type RightGen =
    static member Heap(elementGen) = (Gen.List(elementGen)).Map (fun l -> List.fold_right insertH l empty)

//registerGenerators(typeof<WrongGen>) //--> will fail because of generator!
//let prop_Heap (h:Heap<int>) = true
//verboseCheck prop_Heap  
=======
//registerGenerators (typeof<Marker>.DeclaringType)
checkType quick (typeof<Marker>.DeclaringType)

//overwriteGenerators (typeof<MyGenerators>)

////------generators must take generic arguments-----------------------
//type Heap<'a> = Heap of list<'a>
//let insertH x (Heap xs) = Heap <| x::xs
//let empty = Heap []
//
//type WrongGen =
//    static member Heap = Gen.List(Gen.Int).Map (fun l -> List.fold_right insertH l empty)
//
//type RightGen =
//    static member Heap(elementGen) = (Gen.List(elementGen)).Map (fun l -> List.fold_right insertH l empty)
//
////registerGenerators(typeof<SpecificGen>) //--> will fail because of generator!
////let prop_Heap (h:Heap<int>) = true
////verboseCheck prop_Heap  
>>>>>>> 98c71b9e


//--shrink bug
//let shrinkBug (l:list<list<float>>) = propl ((l |> List.rev |> List.rev) = l)
//quickCheck shrinkBug





Console.ReadKey() |> ignore<|MERGE_RESOLUTION|>--- conflicted
+++ resolved
@@ -1,282 +1,243 @@
-#light
-
-open FsCheck
-open System
-open System.Reflection
-open Microsoft.FSharp.Reflection
-open Microsoft.FSharp.Collections
-open System.Collections.Generic;
-open FsCheck.TypeClass
-
-
-
-
-//-------A Simple Example----------
-//short version, also polymorphic (i.e. will get lists of bools, chars,...)
-let prop_RevRev (xs:list<int>) = List.rev(List.rev xs) = xs
-quickCheck prop_RevRev
-
-//long version: define your own generator (constrain to list<char>)
-//let lprop_RevRev =     
-//    forAll (Gen.FsList(Gen.Char)) (fun xs -> List.rev(List.rev xs) = xs |> propl)     
-
-let prop_RevId (xs:list<int>) = List.rev xs = xs
-quickCheck prop_RevId
-
-//------Grouping properties--------
-type ListProperties =
-    static member RevRev xs = prop_RevRev xs
-    static member RevId xs = prop_RevId xs
-//quickCheck (typeof<ListProperties>)
-
-
-//-----Properties----------------
-let prop_RevRevFloat (xs:list<float>) = List.rev(List.rev xs) = xs
-quickCheck prop_RevRevFloat
-
-//Conditional Properties
-let rec private ordered xs = match xs with
-                             | [] -> true
-                             | [x] -> true
-                             | x::y::ys ->  (x <= y) && ordered (y::ys)
-let rec insert x xs = match xs with
-                      | [] -> [x]
-                      | c::cs -> if x <= c then x::xs else c::(insert x cs)                      
-let prop_Insert (x:int) xs = ordered xs ==> ordered (insert x xs)
-quickCheck prop_Insert
-
-//Lazy properties
-let prop_Eager a = a <> 0 ==> (1/a = 1/a)
-let prop_Lazy a = a <> 0 ==> (lazy (1/a = 1/a))
-quickCheck prop_Eager
-quickCheck prop_Lazy
-
-//Counting trivial cases
-let prop_InsertTrivial (x:int) xs = 
-    ordered xs ==> (ordered (insert x xs))
-    |> trivial (List.length xs = 0)
-quickCheck prop_InsertTrivial
-
-//Classifying test cases
-let prop_InsertClassify (x:int) xs = 
-    ordered xs ==> (ordered (insert x xs))
-    |> classify (ordered (x::xs)) "at-head"
-    |> classify (ordered (xs @ [x])) "at-tail" 
-quickCheck prop_InsertClassify
-    
-//Collecting data values
-let prop_InsertCollect (x:int) xs = 
-    ordered xs ==> (ordered (insert x xs))
-        |> collect (List.length xs)
-quickCheck prop_InsertCollect
-
-//Combining observations
-let prop_InsertCombined (x:int) xs = 
-    ordered xs ==> (ordered (insert x xs))
-        |> classify (ordered (x::xs)) "at-head"
-        |> classify (ordered (xs @ [x])) "at-tail"
-        |> collect (List.length xs)
-quickCheck prop_InsertCombined
-
-//--------Test Data Generators----------
-let private chooseFromList xs = 
-    gen {   let! i = choose (0, List.length xs-1) 
-            return (List.nth xs i) }
-//to generate a value out of a generator:
-//generate <size> <seed> <generator>
-//generate 0 (Random.newSeed()) (chooseFromList [1;2;3])
-
-//Choosing between alternatives
-let private chooseBool = 
-    oneof [ gen { return true }; gen { return false } ]
-    
-let private chooseBool2 = 
-    frequency [ (2, gen { return true }); (1, gen { return false })]
-
-//The size of test data
-let matrix gen = sized <| fun s -> resize (s|>float|>sqrt|>int) gen
-
-//Generating Recusrive data types
-type Tree = Leaf of int | Branch of Tree * Tree
-
-let rec private unsafeTree() = 
-    oneof [ liftGen (Leaf) arbitrary; 
-            liftGen2 (fun x y -> Branch (x,y)) (unsafeTree()) (unsafeTree())]
-
-let tree =
-    let rec tree' s = 
-        match s with
-            | 0 -> liftGen (Leaf) arbitrary
-            | n when n>0 -> 
-            let subtree = tree' (n/2) in
-            oneof [ liftGen (Leaf) arbitrary; 
-                    liftGen2 (fun x y -> Branch (x,y)) subtree subtree]
-            | _ -> raise(ArgumentException"Only positive arguments are allowed")
-    sized tree'
-
-//Generating functions
-let rec cotree t = 
-    match t with
-       | (Leaf n) -> variant 0 << coarbitrary n
-       | (Branch (t1,t2)) -> variant 1 << cotree t1 << cotree t2
-
-
-
-//Default generators by type
-
-type Box<'a> = Whitebox of 'a | Blackbox of 'a
-
-let boxgen() = 
-    gen {   let! a = arbitrary
-            return! elements [ Whitebox a; Blackbox a] }
-
-type MyGenerators =
-    static member Tree() =
-        {new Arbitrary<Tree>() with
-            override x.Arbitrary = tree
-            override x.CoArbitrary t = cotree t }
-    static member Box() = 
-        {new Arbitrary<Box<'a>>() with
-            override x.Arbitrary = boxgen() }
-
-registerGenerators<MyGenerators>()
-
-let prop_RevRevTree (xs:list<Tree>) = List.rev(List.rev xs) = xs
-quickCheck prop_RevRevTree
-
-let prop_RevRevBox (xs:list<Box<int>>) = List.rev(List.rev xs) = xs
-quickCheck prop_RevRevBox
-
-//----------Tips and tricks-------
-//Testing functions
-let prop_Assoc (x:Tree) (f:Tree->float,g:float->char,h:char->int) = ((f >> g) >> h) x = (f >> (g >> h)) x
-quickCheck prop_Assoc
-
-//---GenReflect tests---
-
-//a record type containing an array type
-type List<'a> = {list : 'a[]}
-
-//a recursive union type containing a record type
-type Tree<'a> = 
-    | Leaf of string
-    | Branch of List<Tree<'a>>
-
-let rec prop_xmlSafeTree (x : Tree<string>) =
-    match x with
-    | Leaf x -> not (x.StartsWith " " && x.EndsWith " ")
-    | Branch xs -> Array.for_all prop_xmlSafeTree xs.list
-
-let prop_Product (x:int,y:int) = (x > 0 && y > 0) ==> propl (x*y > 0)
-
-let revStr (x : string) =
-    let cs = x.ToCharArray()
-    Array.Reverse cs
-    new String(cs)
-
-let prop_revstr (x,y) = (x = revStr y)
-
-let private idempotent f x = let y = f x in f y = y
-quickCheck (propl << idempotent (fun (x : string) -> x.ToUpper()))
-
-
-//-------------examples from QuickCheck paper-------------
-let prop_RevUnit (x:char) = List.rev [x] = [x]
-
-let prop_RevApp (x:string) xs = 
-    List.rev (x::xs) = List.rev xs @ [x] 
-        |> trivial (xs = [])
-        |> trivial (xs.Length = 1)
-
-let prop_MaxLe (x:float) y = (x <= y) ==> (lazy (max  x y = y))
-
-//----------various examples
-
-//let arr = Gen.Arrow(Co.Float,Gen.Arrow(Co.Int,Gen.Bool))
-//let arr2 = Gen.Arrow(Co.Arrow (Gen.Float,Co.Int),Gen.Bool) //fun i -> 10.5) Gen.Int
-
-//convoluted, absurd property, but shows the power of the combinators: it's no problem to return
-//functions that return properties from your properties.
-quickCheck (fun b y (x:char,z) -> if b then (fun q -> y+1 = z + int q) else (fun q -> q =10.0)) 
-
-type Properties =
-<<<<<<< HEAD
-    static member Test1 b c = propl (b = true && c = false) //not recognized as test since is compiled as a method returning a function type
-    static member Test2 i = propl (i < 100)
-    static member Test3 (i,j) = propl (i < 10 && j < 5.1)
-    static member Test4 l = propl ( List.rev l = l)
-    static member Test5 (l:list<float>) = propl ( List.rev l = l)
-=======
-    static member Test1 (b,(b2:bool)) = (b = b2)
-    static member Test2 i = (i < 100)
-    static member Test3 (i,j) = (i < 10 && j < 5.1)
-    //static member Test4 l = propl ( List.rev l = l) //generic args no longer work
-    static member Test5 (l:list<float>) = List.rev l = l
->>>>>>> 98c71b9e
-    //this property is falsifiable: sometimes the generator for float generates nan; and nan <> nan
-    //so when checking the reverse of the reverse list's equality with the original list, the check fails. 
-    static member Test6 (l:list<list<int*int> * float>) = ((l |> List.rev |> List.rev) = l) |> trivial (List.length l = 0)
-    static member Test7 (a:int*bool,b:float*int) = (fst a = snd b)
-    //static member Test8 (l:list<obj>) = propl ( List.rev l = l) //no generator for objs yet
-    static member Test9 (s:string) = ( new String(s.ToCharArray()) = s )
-    static member Test10 i = (i = 'r')
-    static member NoTest i = "30"
-
-checkType quick (typeof<Properties>)
-
-Console.WriteLine("----------Check all toplevel properties----------------");
-type Marker = member x.Null = ()
-<<<<<<< HEAD
-registerGenerators (typeof<Marker>.DeclaringType)
-quickCheck (typeof<Marker>.DeclaringType)
-
-overwriteGenerators (typeof<MyGenerators>)
-
-
-
-//------generators must take generic arguments-----------------------
-type Heap<'a> = Heap of list<'a>
-let insertH x (Heap xs) = Heap <| x::xs
-let empty = Heap []
-
-type WrongGen =
-    static member Heap = Gen.List(Gen.Int).Map (fun l -> List.fold_right insertH l empty)
-
-type RightGen =
-    static member Heap(elementGen) = (Gen.List(elementGen)).Map (fun l -> List.fold_right insertH l empty)
-
-//registerGenerators(typeof<WrongGen>) //--> will fail because of generator!
-//let prop_Heap (h:Heap<int>) = true
-//verboseCheck prop_Heap  
-=======
-//registerGenerators (typeof<Marker>.DeclaringType)
-checkType quick (typeof<Marker>.DeclaringType)
-
-//overwriteGenerators (typeof<MyGenerators>)
-
-////------generators must take generic arguments-----------------------
-//type Heap<'a> = Heap of list<'a>
-//let insertH x (Heap xs) = Heap <| x::xs
-//let empty = Heap []
-//
-//type WrongGen =
-//    static member Heap = Gen.List(Gen.Int).Map (fun l -> List.fold_right insertH l empty)
-//
-//type RightGen =
-//    static member Heap(elementGen) = (Gen.List(elementGen)).Map (fun l -> List.fold_right insertH l empty)
-//
-////registerGenerators(typeof<SpecificGen>) //--> will fail because of generator!
-////let prop_Heap (h:Heap<int>) = true
-////verboseCheck prop_Heap  
->>>>>>> 98c71b9e
-
-
-//--shrink bug
-//let shrinkBug (l:list<list<float>>) = propl ((l |> List.rev |> List.rev) = l)
-//quickCheck shrinkBug
-
-
-
-
-
-Console.ReadKey() |> ignore+#light
+
+open FsCheck
+open System
+open System.Reflection
+open Microsoft.FSharp.Reflection
+open Microsoft.FSharp.Collections
+open System.Collections.Generic;
+open FsCheck.TypeClass
+
+
+
+
+//-------A Simple Example----------
+//short version, also polymorphic (i.e. will get lists of bools, chars,...)
+let prop_RevRev (xs:list<int>) = List.rev(List.rev xs) = xs
+quickCheck prop_RevRev
+
+//long version: define your own generator (constrain to list<char>)
+//let lprop_RevRev =     
+//    forAll (Gen.FsList(Gen.Char)) (fun xs -> List.rev(List.rev xs) = xs |> propl)     
+
+let prop_RevId (xs:list<int>) = List.rev xs = xs
+quickCheck prop_RevId
+
+//------Grouping properties--------
+type ListProperties =
+    static member RevRev xs = prop_RevRev xs
+    static member RevId xs = prop_RevId xs
+//quickCheck (typeof<ListProperties>)
+
+
+//-----Properties----------------
+let prop_RevRevFloat (xs:list<float>) = List.rev(List.rev xs) = xs
+quickCheck prop_RevRevFloat
+
+//Conditional Properties
+let rec private ordered xs = match xs with
+                             | [] -> true
+                             | [x] -> true
+                             | x::y::ys ->  (x <= y) && ordered (y::ys)
+let rec insert x xs = match xs with
+                      | [] -> [x]
+                      | c::cs -> if x <= c then x::xs else c::(insert x cs)                      
+let prop_Insert (x:int) xs = ordered xs ==> ordered (insert x xs)
+quickCheck prop_Insert
+
+//Lazy properties
+let prop_Eager a = a <> 0 ==> (1/a = 1/a)
+let prop_Lazy a = a <> 0 ==> (lazy (1/a = 1/a))
+quickCheck prop_Eager
+quickCheck prop_Lazy
+
+//Counting trivial cases
+let prop_InsertTrivial (x:int) xs = 
+    ordered xs ==> (ordered (insert x xs))
+    |> trivial (List.length xs = 0)
+quickCheck prop_InsertTrivial
+
+//Classifying test cases
+let prop_InsertClassify (x:int) xs = 
+    ordered xs ==> (ordered (insert x xs))
+    |> classify (ordered (x::xs)) "at-head"
+    |> classify (ordered (xs @ [x])) "at-tail" 
+quickCheck prop_InsertClassify
+    
+//Collecting data values
+let prop_InsertCollect (x:int) xs = 
+    ordered xs ==> (ordered (insert x xs))
+        |> collect (List.length xs)
+quickCheck prop_InsertCollect
+
+//Combining observations
+let prop_InsertCombined (x:int) xs = 
+    ordered xs ==> (ordered (insert x xs))
+        |> classify (ordered (x::xs)) "at-head"
+        |> classify (ordered (xs @ [x])) "at-tail"
+        |> collect (List.length xs)
+quickCheck prop_InsertCombined
+
+//--------Test Data Generators----------
+let private chooseFromList xs = 
+    gen {   let! i = choose (0, List.length xs-1) 
+            return (List.nth xs i) }
+//to generate a value out of a generator:
+//generate <size> <seed> <generator>
+//generate 0 (Random.newSeed()) (chooseFromList [1;2;3])
+
+//Choosing between alternatives
+let private chooseBool = 
+    oneof [ gen { return true }; gen { return false } ]
+    
+let private chooseBool2 = 
+    frequency [ (2, gen { return true }); (1, gen { return false })]
+
+//The size of test data
+let matrix gen = sized <| fun s -> resize (s|>float|>sqrt|>int) gen
+
+//Generating Recusrive data types
+type Tree = Leaf of int | Branch of Tree * Tree
+
+let rec private unsafeTree() = 
+    oneof [ liftGen (Leaf) arbitrary; 
+            liftGen2 (fun x y -> Branch (x,y)) (unsafeTree()) (unsafeTree())]
+
+let tree =
+    let rec tree' s = 
+        match s with
+            | 0 -> liftGen (Leaf) arbitrary
+            | n when n>0 -> 
+            let subtree = tree' (n/2) in
+            oneof [ liftGen (Leaf) arbitrary; 
+                    liftGen2 (fun x y -> Branch (x,y)) subtree subtree]
+            | _ -> raise(ArgumentException"Only positive arguments are allowed")
+    sized tree'
+
+//Generating functions
+let rec cotree t = 
+    match t with
+       | (Leaf n) -> variant 0 << coarbitrary n
+       | (Branch (t1,t2)) -> variant 1 << cotree t1 << cotree t2
+
+
+
+//Default generators by type
+
+type Box<'a> = Whitebox of 'a | Blackbox of 'a
+
+let boxgen() = 
+    gen {   let! a = arbitrary
+            return! elements [ Whitebox a; Blackbox a] }
+
+type MyGenerators =
+    static member Tree() =
+        {new Arbitrary<Tree>() with
+            override x.Arbitrary = tree
+            override x.CoArbitrary t = cotree t }
+    static member Box() = 
+        {new Arbitrary<Box<'a>>() with
+            override x.Arbitrary = boxgen() }
+
+registerGenerators<MyGenerators>()
+
+let prop_RevRevTree (xs:list<Tree>) = List.rev(List.rev xs) = xs
+quickCheck prop_RevRevTree
+
+let prop_RevRevBox (xs:list<Box<int>>) = List.rev(List.rev xs) = xs
+quickCheck prop_RevRevBox
+
+//----------Tips and tricks-------
+//Testing functions
+let prop_Assoc (x:Tree) (f:Tree->float,g:float->char,h:char->int) = ((f >> g) >> h) x = (f >> (g >> h)) x
+quickCheck prop_Assoc
+
+
+
+//---GenReflect tests---
+
+//a record type containing an array type
+type List<'a> = {list : 'a[]}
+
+//a recursive union type containing a record type
+type Tree<'a> = 
+    | Leaf of string
+    | Branch of List<Tree<'a>>
+
+let rec prop_xmlSafeTree (x : Tree<string>) =
+    match x with
+    | Leaf x -> not (x.StartsWith " " && x.EndsWith " ")
+    | Branch xs -> Array.for_all prop_xmlSafeTree xs.list
+
+let prop_Product (x:int,y:int) = (x > 0 && y > 0) ==> propl (x*y > 0)
+
+let revStr (x : string) =
+    let cs = x.ToCharArray()
+    Array.Reverse cs
+    new String(cs)
+
+let prop_revstr (x,y) = (x = revStr y)
+
+let private idempotent f x = let y = f x in f y = y
+quickCheck (propl << idempotent (fun (x : string) -> x.ToUpper()))
+
+
+//-------------examples from QuickCheck paper-------------
+let prop_RevUnit (x:char) = List.rev [x] = [x]
+
+let prop_RevApp (x:string) xs = 
+    List.rev (x::xs) = List.rev xs @ [x] 
+        |> trivial (xs = [])
+        |> trivial (xs.Length = 1)
+
+let prop_MaxLe (x:float) y = (x <= y) ==> (lazy (max  x y = y))
+
+//----------various examples
+
+//let arr = Gen.Arrow(Co.Float,Gen.Arrow(Co.Int,Gen.Bool))
+//let arr2 = Gen.Arrow(Co.Arrow (Gen.Float,Co.Int),Gen.Bool) //fun i -> 10.5) Gen.Int
+
+//convoluted, absurd property, but shows the power of the combinators: it's no problem to return
+//functions that return properties from your properties.
+quickCheck (fun b y (x:char,z) -> if b then (fun q -> y+1 = z + int q) else (fun q -> q =10.0)) 
+
+type Properties =
+    static member Test1 (b,(b2:bool)) = (b = b2)
+    static member Test2 i = (i < 100)
+    static member Test3 (i,j) = (i < 10 && j < 5.1)
+    //static member Test4 l = propl ( List.rev l = l) //generic args no longer work
+    static member Test5 (l:list<float>) = List.rev l = l
+    //this property is falsifiable: sometimes the generator for float generates nan; and nan <> nan
+    //so when checking the reverse of the reverse list's equality with the original list, the check fails. 
+    static member Test6 (l:list<list<int*int> * float>) = ((l |> List.rev |> List.rev) = l) |> trivial (List.length l = 0)
+    static member Test7 (a:int*bool,b:float*int) = (fst a = snd b)
+    //static member Test8 (l:list<obj>) = propl ( List.rev l = l) //no generator for objs yet
+    static member Test9 (s:string) = ( new String(s.ToCharArray()) = s )
+    static member Test10 i = (i = 'r')
+    static member NoTest i = "30"
+
+checkType quick (typeof<Properties>)
+
+Console.WriteLine("----------Check all toplevel properties----------------");
+type Marker = member x.Null = ()
+//registerGenerators (typeof<Marker>.DeclaringType)
+checkType quick (typeof<Marker>.DeclaringType)
+
+//overwriteGenerators (typeof<MyGenerators>)
+
+////------generators must take generic arguments-----------------------
+//type Heap<'a> = Heap of list<'a>
+//let insertH x (Heap xs) = Heap <| x::xs
+//let empty = Heap []
+//
+//type WrongGen =
+//    static member Heap = Gen.List(Gen.Int).Map (fun l -> List.fold_right insertH l empty)
+//
+//type RightGen =
+//    static member Heap(elementGen) = (Gen.List(elementGen)).Map (fun l -> List.fold_right insertH l empty)
+//
+////registerGenerators(typeof<SpecificGen>) //--> will fail because of generator!
+////let prop_Heap (h:Heap<int>) = true
+////verboseCheck prop_Heap  
+
+Console.ReadKey() |> ignore